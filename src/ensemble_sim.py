--- conflicted
+++ resolved
@@ -61,27 +61,15 @@
     # now generate your non-random values
     spherical_aberration_in_mm = 2.7
     amplitude_contrast_ratio = 0.1
-<<<<<<< HEAD
-    ctf_scale_factor = 1.0
-
-    # ... build the CTF
-    transfer_theory = cxs.ContrastTransferTheory(
-        ctf=cxs.AberratedAstigmaticCTF(
-=======
 
     # ... build the CTF
     transfer_theory = cxs.ContrastTransferTheory(
         ctf=cxs.CTF(
->>>>>>> 37fe64d0
             defocus_in_angstroms=defocus_in_angstroms,
             astigmatism_in_angstroms=astigmatism_in_angstroms,
             astigmatism_angle=astigmatism_angle,
             spherical_aberration_in_mm=spherical_aberration_in_mm,
-<<<<<<< HEAD
-                    ),
-=======
         ),
->>>>>>> 37fe64d0
         amplitude_contrast_ratio=amplitude_contrast_ratio,
         phase_shift=phase_shift,
     )
@@ -128,46 +116,5 @@
         signal_scale_factor=jnp.sqrt(snr),
         normalizes_signal=True
     )
-<<<<<<< HEAD
-
-    signal_variance = jnp.var(
-        noiseless_images, axis=(1, 2), where=jnp.where(mask.array == 1.0, True, False)
-    ).mean()
-
-    return signal_variance
-
-
-def compute_image_clean(
-    particle_parameters: RelionParticleParameters,
-    constant_args,
-    key,
-):
-    """
-    This is the per-image function for generating clean images, which is then vectorized via another function.
-    """
-    _, key_structure = jax.random.split(key)
-    distribution = build_distribution_from_particle_parameters(
-        key_structure, particle_parameters, constant_args
-    )
-    return distribution.compute_signal()
-
-
-def compute_image_with_noise(
-    particle_parameters: RelionParticleParameters,
-    constant_args,
-    key,
-):
-    """
-    This is the per-image function for generating clean images, which is then vectorized via another function.
     
-    From the cryojax tutorial for generating ensembles of images.
-    """
-    key_noise, key_structure = jax.random.split(key)
-    distribution = build_distribution_from_particle_parameters(
-        key_structure, particle_parameters, constant_args
-    )
-    return distribution.sample(key_noise)
-=======
-    
-    return distribution.sample(noise_key, applies_mask=False)
->>>>>>> 37fe64d0
+    return distribution.sample(noise_key, applies_mask=False)